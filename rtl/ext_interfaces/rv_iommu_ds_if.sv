--- conflicted
+++ resolved
@@ -107,18 +107,11 @@
     always_comb begin
         w_select = '0;
         unique case (ds_req_o.aw.id)   // Selected AWID
-<<<<<<< HEAD
-            5'b0000:                            w_select = 2'd0; // CQ
-            5'b0001:                            w_select = 2'd1; // FQ
-            5'b0010:                            w_select = 2'd2; // MSI IG
-            5'b0011:                            w_select = 2'd3; // MRIF Handler
-=======
             0:          w_select = 2'd0; // CQ
             1:          w_select = 2'd1; // FQ
             2:          w_select = 2'd2; // MSI IG
             3:          w_select = 2'd3; // MRIF Handler
             default:    w_select = 2'd0; // CQ
->>>>>>> 5ea5c953
         endcase
     end
 
@@ -177,21 +170,12 @@
     always_comb begin
         r_select = 0;
         unique case (ds_resp_i.r.id)
-<<<<<<< HEAD
-            5'b0000:                        r_select = 0;   // PTW
-            5'b0001:                        r_select = 1;   // CDW
-            5'b0010:                        r_select = 2;   // CQ
-            5'b0011:                        r_select = 3;   // MSIPTW
-            5'b0100:                        r_select = 4;   // MRIF Handler
-            default:                        r_select = 0;
-=======
             0:          r_select = 0;   // PTW
             1:          r_select = 1;   // CDW
             2:          r_select = 2;   // CQ
             3:          r_select = 3;   // MSIPTW
             4:          r_select = 4;   // MRIF Handler
             default:    r_select = 0;
->>>>>>> 5ea5c953
         endcase
     end
 
@@ -216,18 +200,11 @@
     always_comb begin
         b_select = 0;
         unique case (ds_resp_i.b.id)
-<<<<<<< HEAD
-            5'b0000:                        b_select = 0;   // CQ
-            5'b0001:                        b_select = 1;   // FQ
-            5'b0010:                        b_select = 2;   // MSI IG
-            5'b0011:                        b_select = 3;   // MRIF Handler
-=======
             0:          b_select = 0;   // CQ
             1:          b_select = 1;   // FQ
             2:          b_select = 2;   // MSI IG
             3:          b_select = 3;   // MRIF Handler
             default:    b_select = 0;   // CQ
->>>>>>> 5ea5c953
         endcase
     end
 
